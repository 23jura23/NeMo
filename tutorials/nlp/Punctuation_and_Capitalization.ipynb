--- conflicted
+++ resolved
@@ -9,34 +9,6 @@
     "BRANCH = 'r1.5.0'"
    ]
   },
-<<<<<<< HEAD
-  "kernelspec": {
-   "name": "python3",
-   "display_name": "Python 3"
-  },
-  "accelerator": "GPU",
-  "pycharm": {
-   "stem_cell": {
-    "cell_type": "raw",
-    "source": [],
-    "metadata": {
-     "collapsed": false
-    }
-   }
-  }
- },
- "cells": [
-    {
-     "cell_type": "code",
-     "execution_count": null,
-     "metadata": {},
-     "outputs": [],
-     "source": [
-     "BRANCH = 'r1.4.0'"
-     ]
-    },
-=======
->>>>>>> e2d11bb1
   {
    "cell_type": "code",
    "execution_count": null,
