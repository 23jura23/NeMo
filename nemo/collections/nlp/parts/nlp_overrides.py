--- conflicted
+++ resolved
@@ -30,8 +30,6 @@
 
 from nemo.core.connectors.save_restore_connector import SaveRestoreConnector
 from nemo.utils import AppState, logging
-<<<<<<< HEAD
-=======
 
 try:
     from apex.transformer import parallel_state
@@ -41,7 +39,6 @@
 except (ImportError, ModuleNotFoundError):
 
     HAVE_APEX = False
->>>>>>> e987e178
 
 try:
     from apex.transformer import parallel_state
